--- conflicted
+++ resolved
@@ -108,15 +108,6 @@
           GITHUB_ACTOR: ${{ github.actor }}
         run: |
           set -euo pipefail
-<<<<<<< HEAD
-          skaffold run -p ${SKAFFOLD_PROFILE}
-          # skaffold verify will build and deploy first if needed, then run verification
-          # TODO FIXME
-          # skaffold verify -p ${SKAFFOLD_PROFILE}
-
-      - name: Tag cache images (default branch only)
-        if: github.ref == 'refs/heads/master'
-=======
           kubectl create secret docker-registry ghcr-cred \
             --namespace default \
             --docker-server="${REGISTRY}" \
@@ -131,22 +122,10 @@
 
       - name: Prepare Skaffold image overrides
         id: images
->>>>>>> d1530fe8
         env:
           REGISTRY: ghcr.io/${{ github.repository }}
         run: |
           set -euo pipefail
-<<<<<<< HEAD
-          # Tag latest built images as :cache for cross-branch reuse
-          for img in tc-api-dev tc-ui-dev postgres; do
-            src="${SKAFFOLD_DEFAULT_REPO}/${img}:$(git rev-parse --short=7 HEAD)"
-            dst="${SKAFFOLD_DEFAULT_REPO}/${img}:cache"
-            echo "Tagging ${src} as ${dst}"
-            docker pull "$src"
-            docker tag "$src" "$dst"
-            docker push "$dst"
-          done
-=======
           images=(tc-api-dev tc-ui-dev postgres)
           artifacts_file="${RUNNER_TEMP}/skaffold-artifacts.json"
           export REGISTRY
@@ -180,7 +159,6 @@
         run: |
           set -euo pipefail
           skaffold verify -p ${SKAFFOLD_PROFILE} --build-artifacts "${{ steps.images.outputs.artifact_file }}"
->>>>>>> d1530fe8
 
       - name: Dump diagnostics on failure
         if: failure()
